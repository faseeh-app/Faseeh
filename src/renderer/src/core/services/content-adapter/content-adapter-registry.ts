<<<<<<< HEAD
import 'reflect-metadata'
=======
>>>>>>> 96140423
import {
  ContentAdapterRegistration,
  ContentAdapterInfo,
  ContentAdapterResult,
  ContentAdapterFunction,
<<<<<<< HEAD
  IContentAdapterRegistry,
  ContentAdapterFindCriteria,
  CreateLibraryItemDTO,
  CreateEmbeddedAssetDTO,
  CreateSupplementaryFileDTO,
  ContentAdapterSource,
  FaseehApp
} from '@shared/types/types'
import { StorageService } from '@renderer/core/services/storage/storage-service'

import { fileTypeFromBuffer } from 'file-type'

const { extname } = require('path')

export class ContentAdapterRegistry implements IContentAdapterRegistry {
  private adapters: Map<string, ContentAdapterRegistration> = new Map()
  constructor(
    private storage: StorageService,
    private faseehAppInstance: FaseehApp
  ) {}
=======
  ContentAdapterSource
} from '@shared/types/content-adapter-types'

import {
  CreateLibraryItemDTO,
  CreateEmbeddedAssetDTO,
  CreateSupplementaryFileDTO,
  FaseehApp
} from '@shared/types/types'

import { extname } from 'path'
import { fileTypeFromBuffer } from 'file-type'

export interface ContentAdapterFindCriteria {
  source: ContentAdapterSource
  mimeType?: string
  fileExtension?: string
  sourceUrl?: string
  isPastedText?: boolean
}

export class ContentAdapterRegistry {
  private adapters: Map<string, ContentAdapterRegistration> = new Map()

  private app: Pick<FaseehApp, 'storage' | 'plugins'>

  constructor(app: Pick<FaseehApp, 'storage' | 'plugins'>) {
    this.app = app
  }
>>>>>>> 96140423

  register(registration: ContentAdapterRegistration): void {
    if (this.adapters.has(registration.id)) {
      throw new Error(`Content adapter with id ${registration.id} is already registered.`)
    }

    this.adapters.set(registration.id, registration)
  }

  unregister(id: string): void {
    if (!this.adapters.has(id)) {
      throw new Error(`Content adapter with id ${id} is not registered.`)
    }

    this.adapters.delete(id)
  }

<<<<<<< HEAD
  private findBestAdapter(criteria: ContentAdapterFindCriteria): ContentAdapterRegistration | null {
=======
  findBestAdapter(criteria: ContentAdapterFindCriteria): ContentAdapterRegistration | null {
>>>>>>> 96140423
    let bestAdapter: ContentAdapterRegistration | null = null
    let highestScore = 0
    let highestPriority = -Infinity

    for (const registration of this.adapters.values()) {
      const adapterInfo: ContentAdapterInfo = registration
      let score = 0

      if (criteria.mimeType && adapterInfo.supportedMimeTypes.includes(criteria.mimeType)) {
        score += 3
      }

      if (
        criteria.fileExtension &&
        adapterInfo.supportedExtensions.includes(criteria.fileExtension)
      ) {
        score += 3
      }

      if (criteria.sourceUrl && adapterInfo.urlPatterns?.length) {
        for (const pattern of adapterInfo.urlPatterns) {
          try {
            const regex = new RegExp(pattern)
            if (regex.test(criteria.sourceUrl)) {
              score += 2
              break
            }
          } catch (e) {
            console.error(`Invalid regex pattern "${pattern}" in adapter ${adapterInfo.id}:`, e)
            continue
          }
        }
      }

      if (criteria.isPastedText && adapterInfo.canHandlePastedText) {
        score += 2
      }

      if (score === 0) continue

      const priority = adapterInfo.priority ?? 0

      if (score > highestScore || (score === highestScore && priority > highestPriority)) {
        bestAdapter = registration
        highestScore = score
        highestPriority = priority
      }
    }

    return bestAdapter
  }

  getAdapterById(id: string): ContentAdapterRegistration | null {
    return this.adapters.get(id) ?? null
  }

  listRegisteredAdapters(): ContentAdapterRegistration[] {
    return Array.from(this.adapters.values())
  }
  private async sourceToCriteria(
    source: ContentAdapterSource,
    context?: {
      originalPath?: string
      sourceUrl?: string
    }
  ): Promise<ContentAdapterFindCriteria> {
    const criteria: ContentAdapterFindCriteria = { source }

    await this.handleSourceType(source, criteria)
    this.applyContextInformation(criteria, context)

    return criteria
  }

  private async handleSourceType(
    source: ContentAdapterSource,
    criteria: ContentAdapterFindCriteria
  ): Promise<void> {
    if (typeof source === 'string') {
      this.handleStringSource(source, criteria)
    } else if (source instanceof File) {
      this.handleFileSource(source, criteria)
    } else if (Buffer.isBuffer(source)) {
      await this.handleBufferSource(source, criteria)
    }
  }

  private handleStringSource(source: string, criteria: ContentAdapterFindCriteria): void {
    try {
      const url = new URL(source)
      criteria.sourceUrl = url.href
      const ext = extname(url.pathname).toLowerCase()
      criteria.fileExtension = ext ? ext.slice(1) : undefined
    } catch {
      criteria.isPastedText = true
    }
  }

  private handleFileSource(file: File, criteria: ContentAdapterFindCriteria): void {
    criteria.mimeType = file.type || undefined
    criteria.fileExtension = extname(file.name).slice(1).toLowerCase()
  }

  private async handleBufferSource(
    buffer: Buffer,
    criteria: ContentAdapterFindCriteria
  ): Promise<void> {
    try {
      const result = await fileTypeFromBuffer(buffer)
      if (result) {
        criteria.mimeType = result.mime
        criteria.fileExtension = result.ext.toLowerCase()
      } else {
        criteria.mimeType = 'application/octet-stream'
      }
    } catch {
      criteria.mimeType = 'application/octet-stream'
    }
  }

  private applyContextInformation(
    criteria: ContentAdapterFindCriteria,
    context?: { originalPath?: string; sourceUrl?: string }
  ): void {
    if (context?.originalPath && !criteria.fileExtension) {
      const ext = extname(context.originalPath).toLowerCase()
      criteria.fileExtension = ext ? ext.slice(1) : undefined
    }

    if (context?.sourceUrl && !criteria.sourceUrl) {
      criteria.sourceUrl = context.sourceUrl
    }
  }

  private async invokeAdapterMethod(
    registration: ContentAdapterRegistration,
    source: ContentAdapterSource,
    context: {
<<<<<<< HEAD
      app: FaseehApp
=======
      app: Pick<FaseehApp, 'storage' | 'plugins'>
>>>>>>> 96140423
      originalPath?: string
      libraryItemId?: string | null
    }
  ): Promise<ContentAdapterResult> {
    let adaptFn: ContentAdapterFunction
    if (registration.adapterClass) {
      const adapterInstance = new registration.adapterClass(registration)
      adaptFn = adapterInstance.adapt.bind(adapterInstance)
    } else if (registration.adapter) {
      adaptFn = registration.adapter
    } else {
      console.error('no adapter function found for registration', registration)
      return Promise.reject(new Error('No adapter function found for registration'))
    }
    return adaptFn(source, context)
  }

  private async saveAdapterResult(result: ContentAdapterResult): Promise<string> {
    const { libraryItemData, contentDocument, documentAssets, associatedFiles } = result
    const libraryItemId = libraryItemData.id || crypto.randomUUID()

    const newItemData: CreateLibraryItemDTO = {
      id: libraryItemId,
      type: libraryItemData.type || 'unknown',
      dynamicMetadata: libraryItemData.dynamicMetadata || {},
      name: libraryItemData.name || 'Untitled',
      language: libraryItemData.language,
      sourceUri: libraryItemData.sourceUri,
      storagePath: libraryItemData.storagePath,
      contentDocumentPath: libraryItemData.contentDocumentPath,
      contentGroupId: libraryItemData.contentGroupId,
      groupOrder: libraryItemData.groupOrder
    }

<<<<<<< HEAD
    const libraryItem = await this.storage.createLibraryItem(newItemData, contentDocument)
=======
    const libraryItem = await this.app.storage.createLibraryItem(newItemData, contentDocument)
>>>>>>> 96140423

    if (!libraryItem?.id) {
      throw new Error('Failed to create library item')
    }

    if (documentAssets) {
      for (const [assetId, assetDetail] of Object.entries(documentAssets)) {
        const newAsset: CreateEmbeddedAssetDTO = {
          id: assetId,
          libraryItemId: libraryItem.id,
          storagePath: assetId,
          format: assetDetail.format || 'application/octet-stream',
          sizeBytes: Buffer.isBuffer(assetDetail.content)
            ? assetDetail.content.length
            : Buffer.byteLength(assetDetail.content),
          originalSrc: undefined,
          width: undefined,
          height: undefined
        }

<<<<<<< HEAD
        await this.storage.createEmbeddedAsset(newAsset)
=======
        await this.app.storage.createEmbeddedAsset(newAsset)
>>>>>>> 96140423
      }
    }

    if (associatedFiles) {
      for (const file of associatedFiles) {
        const fileId = `file_${Date.now()}_${Math.random().toString(36).substring(2, 15)}`

        const newFile: CreateSupplementaryFileDTO = {
          id: fileId,
          libraryItemId: libraryItem.id,
          type: file.type,
          storagePath: file.filename || `file_${Date.now()}`,
          filename: file.filename || `file_${Date.now()}`,
          format: file.format || 'application/octet-stream',
          sizeBytes: Buffer.isBuffer(file.content)
            ? file.content.length
            : Buffer.byteLength(file.content),
          language: file.language
        }

<<<<<<< HEAD
        await this.storage.createSupplementaryFile(newFile)
=======
        await this.app.storage.createSupplementaryFile(newFile)
>>>>>>> 96140423
      }
    }

    return libraryItem.id
  }
<<<<<<< HEAD
=======

>>>>>>> 96140423
  async processSource(
    source: ContentAdapterSource,
    context?: {
      originalPath?: string
      sourceUrl?: string
    }
  ): Promise<{
    success: boolean
    libraryItemId?: string
    error?: string
  }> {
    const criteria = await this.sourceToCriteria(source, context)
    const adapter = this.findBestAdapter(criteria)

    if (!adapter) {
      return {
        success: false,
        error: 'No suitable content adapter found for the provided source.'
      }
    }
<<<<<<< HEAD
    try {
      const result = await this.invokeAdapterMethod(adapter, source, {
        app: this.faseehAppInstance,
=======

    try {
      const result = await this.invokeAdapterMethod(adapter, source, {
        app: this.app,
>>>>>>> 96140423
        originalPath: context?.originalPath
      })

      const libraryItemId = await this.saveAdapterResult(result)

      return {
        success: true,
        libraryItemId
      }
    } catch (error) {
      return {
        success: false,
        error: error instanceof Error ? error.message : 'Unknown error processing source'
      }
    }
  }
}<|MERGE_RESOLUTION|>--- conflicted
+++ resolved
@@ -1,13 +1,9 @@
-<<<<<<< HEAD
 import 'reflect-metadata'
-=======
->>>>>>> 96140423
 import {
   ContentAdapterRegistration,
   ContentAdapterInfo,
   ContentAdapterResult,
   ContentAdapterFunction,
-<<<<<<< HEAD
   IContentAdapterRegistry,
   ContentAdapterFindCriteria,
   CreateLibraryItemDTO,
@@ -28,37 +24,6 @@
     private storage: StorageService,
     private faseehAppInstance: FaseehApp
   ) {}
-=======
-  ContentAdapterSource
-} from '@shared/types/content-adapter-types'
-
-import {
-  CreateLibraryItemDTO,
-  CreateEmbeddedAssetDTO,
-  CreateSupplementaryFileDTO,
-  FaseehApp
-} from '@shared/types/types'
-
-import { extname } from 'path'
-import { fileTypeFromBuffer } from 'file-type'
-
-export interface ContentAdapterFindCriteria {
-  source: ContentAdapterSource
-  mimeType?: string
-  fileExtension?: string
-  sourceUrl?: string
-  isPastedText?: boolean
-}
-
-export class ContentAdapterRegistry {
-  private adapters: Map<string, ContentAdapterRegistration> = new Map()
-
-  private app: Pick<FaseehApp, 'storage' | 'plugins'>
-
-  constructor(app: Pick<FaseehApp, 'storage' | 'plugins'>) {
-    this.app = app
-  }
->>>>>>> 96140423
 
   register(registration: ContentAdapterRegistration): void {
     if (this.adapters.has(registration.id)) {
@@ -76,11 +41,7 @@
     this.adapters.delete(id)
   }
 
-<<<<<<< HEAD
   private findBestAdapter(criteria: ContentAdapterFindCriteria): ContentAdapterRegistration | null {
-=======
-  findBestAdapter(criteria: ContentAdapterFindCriteria): ContentAdapterRegistration | null {
->>>>>>> 96140423
     let bestAdapter: ContentAdapterRegistration | null = null
     let highestScore = 0
     let highestPriority = -Infinity
@@ -219,11 +180,7 @@
     registration: ContentAdapterRegistration,
     source: ContentAdapterSource,
     context: {
-<<<<<<< HEAD
       app: FaseehApp
-=======
-      app: Pick<FaseehApp, 'storage' | 'plugins'>
->>>>>>> 96140423
       originalPath?: string
       libraryItemId?: string | null
     }
@@ -258,11 +215,7 @@
       groupOrder: libraryItemData.groupOrder
     }
 
-<<<<<<< HEAD
     const libraryItem = await this.storage.createLibraryItem(newItemData, contentDocument)
-=======
-    const libraryItem = await this.app.storage.createLibraryItem(newItemData, contentDocument)
->>>>>>> 96140423
 
     if (!libraryItem?.id) {
       throw new Error('Failed to create library item')
@@ -283,11 +236,7 @@
           height: undefined
         }
 
-<<<<<<< HEAD
         await this.storage.createEmbeddedAsset(newAsset)
-=======
-        await this.app.storage.createEmbeddedAsset(newAsset)
->>>>>>> 96140423
       }
     }
 
@@ -308,20 +257,13 @@
           language: file.language
         }
 
-<<<<<<< HEAD
         await this.storage.createSupplementaryFile(newFile)
-=======
-        await this.app.storage.createSupplementaryFile(newFile)
->>>>>>> 96140423
       }
     }
 
     return libraryItem.id
   }
-<<<<<<< HEAD
-=======
-
->>>>>>> 96140423
+  
   async processSource(
     source: ContentAdapterSource,
     context?: {
@@ -342,16 +284,9 @@
         error: 'No suitable content adapter found for the provided source.'
       }
     }
-<<<<<<< HEAD
     try {
       const result = await this.invokeAdapterMethod(adapter, source, {
         app: this.faseehAppInstance,
-=======
-
-    try {
-      const result = await this.invokeAdapterMethod(adapter, source, {
-        app: this.app,
->>>>>>> 96140423
         originalPath: context?.originalPath
       })
 
