--- conflicted
+++ resolved
@@ -4,13 +4,6 @@
   ContentAdapterResult,
   ContentAdapterFunction
 } from '@root/src//shared/types/content-adapter-types.d'
-<<<<<<< HEAD
-import { ContentAdapterSource } from '@root/src/shared/types/content-adapter-types'
-import { FaseehApp } from '@renderer/core/plugins/plugin-types'
-import { extname } from 'path'
-import { fileTypeFromBuffer } from 'file-type'
-import { NewLibraryItem, NewEmbeddedAsset, NewSupplementaryFile } from '@root/src/main/db/types'
-=======
 import { ContentAdapterSource } from '@shared/types/content-adapter-types'
 import { FaseehApp } from '@shared/types/types'
 import { extname } from 'path'
@@ -20,7 +13,6 @@
   CreateEmbeddedAssetDTO,
   CreateSupplementaryFileDTO
 } from '@shared/types/models'
->>>>>>> d3312183
 export interface ContentAdapterFindCriteria {
   source: ContentAdapterSource
   mimeType?: string
@@ -215,17 +207,10 @@
     const { libraryItemData, contentDocument, documentAssets, associatedFiles } = result
     const libraryItemId = libraryItemData.id || crypto.randomUUID()
 
-<<<<<<< HEAD
-    const newItemData: NewLibraryItem = {
-      id: libraryItemId,
-      type: libraryItemData.type || 'unknown',
-      dynamicMetadata: JSON.stringify(libraryItemData.dynamicMetadata || {}),
-=======
     const newItemData: CreateLibraryItemDTO = {
       id: libraryItemId,
       type: libraryItemData.type || 'unknown',
       dynamicMetadata: libraryItemData.dynamicMetadata || {},
->>>>>>> d3312183
       name: libraryItemData.name || 'Untitled',
       language: libraryItemData.language,
       sourceUri: libraryItemData.sourceUri,
@@ -243,11 +228,7 @@
 
     if (documentAssets) {
       for (const [assetId, assetDetail] of Object.entries(documentAssets)) {
-<<<<<<< HEAD
-        const newAsset: NewEmbeddedAsset = {
-=======
         const newAsset: CreateEmbeddedAssetDTO = {
->>>>>>> d3312183
           id: assetId,
           libraryItemId: libraryItem.id,
           storagePath: assetId,
@@ -268,11 +249,7 @@
       for (const file of associatedFiles) {
         const fileId = `file_${Date.now()}_${Math.random().toString(36).substring(2, 15)}`
 
-<<<<<<< HEAD
-        const newFile: NewSupplementaryFile = {
-=======
         const newFile: CreateSupplementaryFileDTO = {
->>>>>>> d3312183
           id: fileId,
           libraryItemId: libraryItem.id,
           type: file.type,
