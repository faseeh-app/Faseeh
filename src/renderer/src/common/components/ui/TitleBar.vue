--- conflicted
+++ resolved
@@ -3,68 +3,8 @@
 import WindowControls from './WindowControls.vue'
 import { useKeyboardShortcuts } from '@renderer/common/composables/useKeyboardShortcuts'
 
-<<<<<<< HEAD
-const { ipcRenderer } = require('electron')
-
-const isMaximized = ref(false)
-
-function setupWindowStateListener(): void {
-  ipcRenderer.on('window:maximized-state', (_, state) => {
-    isMaximized.value = state
-  })
-
-  ipcRenderer.send('window:get-maximized-state')
-}
-
-onMounted(() => {
-  setupWindowStateListener()
-})
-
-onUnmounted(() => {
-  ipcRenderer.removeAllListeners('window:maximized-state')
-})
-
-function minimizeWindow(): void {
-  ipcRenderer.send('window:minimize')
-}
-
-function maximizeWindow(): void {
-  ipcRenderer.send('window:maximize')
-}
-
-function closeWindow(): void {
-  ipcRenderer.send('window:close')
-}
-
-const windowControls = [
-  {
-    id: 'minimize',
-    icon: 'icon-[fluent--minimize-16-regular]',
-    action: minimizeWindow,
-    tooltip: 'Minimize',
-    class: 'faseeh-titlebar__window-controls__button'
-  },
-  {
-    id: 'maximize',
-    icon: isMaximized.value
-      ? 'icon-[fluent--square-multiple-16-regular]'
-      : 'icon-[fluent--square-12-regular]',
-    action: maximizeWindow,
-    tooltip: isMaximized.value ? 'Restore' : 'Maximize',
-    class: 'faseeh-titlebar__window-controls__button'
-  },
-  {
-    id: 'close',
-    icon: 'icon-[eva--close-fill]',
-    action: closeWindow,
-    tooltip: 'Close',
-    class: 'faseeh-titlebar__window-controls__button--danger'
-  }
-]
-=======
 // Setup keyboard shortcuts for tab management
 useKeyboardShortcuts()
->>>>>>> d3312183
 </script>
 
 <template>
