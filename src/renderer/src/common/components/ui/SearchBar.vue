<script setup lang="ts">
import { Input } from '@renderer/common/components/ui/input'
import { ref } from 'vue'

const searchQuery = ref('')
</script>

<template>
  <div class="relative w-full items-center">
<<<<<<< HEAD
    <Input id="search" type="text" placeholder="Search..." class="pl-10" />
=======
    <Input id="search" type="text" placeholder="Search..." class="pl-10" v-model="searchQuery" />
>>>>>>> 295cfb2d
    <span class="absolute start-0 inset-y-0 flex items-center justify-center px-2">
      <span class="size-5 bg-accent-foreground icon-[iconamoon--search-bold]" />
    </span>
  </div>
</template><|MERGE_RESOLUTION|>--- conflicted
+++ resolved
@@ -7,11 +7,7 @@
 
 <template>
   <div class="relative w-full items-center">
-<<<<<<< HEAD
-    <Input id="search" type="text" placeholder="Search..." class="pl-10" />
-=======
     <Input id="search" type="text" placeholder="Search..." class="pl-10" v-model="searchQuery" />
->>>>>>> 295cfb2d
     <span class="absolute start-0 inset-y-0 flex items-center justify-center px-2">
       <span class="size-5 bg-accent-foreground icon-[iconamoon--search-bold]" />
     </span>
