--- conflicted
+++ resolved
@@ -5,11 +5,7 @@
 import { storage } from '@root/src/renderer/src/core/services/storage/storage-service'
 import { PluginManager } from './core/services/plugins/plugin-manager'
 import { EventBusService } from './core/services/event-bus/event-bus-service'
-<<<<<<< HEAD
-import type { PluginEvents } from '@shared/types'
-=======
 import type { PluginEvents } from '@shared/types/types'
->>>>>>> d3312183
 
 import App from './App.vue'
 import { routes } from '@renderer/common/router/routes'
