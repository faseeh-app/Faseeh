<<<<<<< HEAD
import { EventType, Handler, WildcardHandler, EventBus } from '@shared/types'
=======
import { EventType, Handler, WildcardHandler, EventBus } from '@shared/types/types'
>>>>>>> 295cfb2d
import { EventEmitter } from 'events'
import { WebContents } from 'electron'

const { ipcMain, webContents } = require('electron')

export class EventBusService<Events extends Record<EventType, unknown>>
  implements EventBus<Events>
{
  private readonly namespace: string
  private readonly localEmitter: EventEmitter = new EventEmitter()
  private readonly ipcHandlers: Map<string, (event: any, payload: any) => void> = new Map()
  private readonly wildcardHandlers: Set<WildcardHandler<Events>> = new Set()

  constructor(namespace: string) {
    this.namespace = namespace
  }

  public on<Key extends keyof Events>(eventName: Key, handler: Handler<Events[Key]>): () => void {
    const eventKey = this.getEventKey(eventName)

    // Register with local event emitter
    this.localEmitter.on(eventKey, handler) // Setup IPC handler if not already done

    if (!this.ipcHandlers.has(eventKey) && ipcMain) {
      const ipcHandler = (_event: any, payload: Events[Key]) => {
        // Emit to local event emitter
        this.localEmitter.emit(eventKey, payload)

        // Trigger wildcard handlers
        this.wildcardHandlers.forEach((handler) => {
          handler(eventName, payload)
        })
      }

      ipcMain.on(eventKey, ipcHandler)
      this.ipcHandlers.set(eventKey, ipcHandler)
    }

    // Return cleanup function
    return () => {
      this.localEmitter.off(eventKey, handler)
    }
  }

  public off<Key extends keyof Events>(eventName: Key, handler: Handler<Events[Key]>): void {
    const eventKey = this.getEventKey(eventName)
    this.localEmitter.off(eventKey, handler)
  }

  public emit<Key extends keyof Events>(eventName: Key, payload: Events[Key]): void {
    const eventKey = this.getEventKey(eventName)

    // Emit to local event emitter
    this.localEmitter.emit(eventKey, payload)

    // Also trigger wildcard handlers for local events
    this.wildcardHandlers.forEach((handler) => {
      handler(eventName, payload)
    })

    // Send to all renderer processes via IPC
    if (webContents) {
      webContents.getAllWebContents().forEach((contents: WebContents) => {
        try {
          contents.send(eventKey, payload)
        } catch (error) {
          // Handle destroyed webContents gracefully
          console.warn(`Failed to send event ${eventKey} to renderer:`, error)
        }
      })
    }
  }

  public onAny(handler: WildcardHandler<Events>): () => void {
    this.wildcardHandlers.add(handler)

    return () => {
      this.wildcardHandlers.delete(handler)
    }
  }

  public offAny(handler: WildcardHandler<Events>): void {
    this.wildcardHandlers.delete(handler)
  }

  public once<Key extends keyof Events>(eventName: Key, handler: Handler<Events[Key]>): () => void {
    let cleanup: (() => void) | null = null

    const onceHandler = (payload: Events[Key]) => {
      handler(payload)
      if (cleanup) {
        cleanup()
      }
    }

    cleanup = this.on(eventName, onceHandler)
    return cleanup
  }

  public clearAllHandlers(eventName?: keyof Events): void {
    if (eventName !== undefined) {
      const eventKey = this.getEventKey(eventName)

      // Clear local event emitter handlers
      this.localEmitter.removeAllListeners(eventKey)

      // Clear IPC handlers
      if (ipcMain) {
        const ipcHandler = this.ipcHandlers.get(eventKey)
        if (ipcHandler) {
          ipcMain.off(eventKey, ipcHandler)
          this.ipcHandlers.delete(eventKey)
        }
      }
    } else {
      // Clear all local event emitter handlers
      this.localEmitter.removeAllListeners()

      // Clear all IPC handlers
      if (ipcMain) {
        this.ipcHandlers.forEach((handler, eventKey) => {
          ipcMain.off(eventKey, handler)
        })
        this.ipcHandlers.clear()
      }

      // Clear wildcard handlers
      this.wildcardHandlers.clear()
    }
  }

  public eventNames(): Array<keyof Events> {
    const eventNames: Array<keyof Events> = []
    const allEventNames = this.localEmitter.eventNames()

    for (const eventName of allEventNames) {
      if (typeof eventName === 'string' && eventName.startsWith(`${this.namespace}:`)) {
        const cleanEventName = eventName.replace(`${this.namespace}:`, '') as keyof Events
        eventNames.push(cleanEventName)
      }
    }

    return eventNames
  }

  private getEventKey<Key extends keyof Events>(eventName: Key): string {
    return `${this.namespace}:${String(eventName)}`
  }
}<|MERGE_RESOLUTION|>--- conflicted
+++ resolved
@@ -1,8 +1,4 @@
-<<<<<<< HEAD
-import { EventType, Handler, WildcardHandler, EventBus } from '@shared/types'
-=======
 import { EventType, Handler, WildcardHandler, EventBus } from '@shared/types/types'
->>>>>>> 295cfb2d
 import { EventEmitter } from 'events'
 import { WebContents } from 'electron'
 
