--- conflicted
+++ resolved
@@ -1,7 +1,4 @@
-<<<<<<< HEAD
-=======
-import { LanguageDetector } from '@renderer/core/services/language-detection/language-detector'
->>>>>>> 96140423
+import { LanguageDetector } from '@root/src/renderer/src/core/services/language-detection/language-detector'
 import type { IStorage } from '@shared/types/domain-storage'
 export type { IStorage }
 
@@ -371,16 +368,11 @@
   /** A utility for detecting languages from text sources, useful for maintaining consistency with Faseeh's language detection.*/
   languageDetector: ILanguageDetector
 
-<<<<<<< HEAD
   /** A registry for adding new content adapters that can process various content sources (e.g., files, URLs) into the structured Faseeh content format.*/
   content: Pick<IContentAdapterRegistry, 'register' | 'unregister'>
 
   /** A registry for adding new metadata scrapers that can extract structured metadata from various content sources (e.g., files, URLs).*/
   metadata: Pick<IMetadataScraperRegistry, 'register' | 'unregister'>
-=======
-  // Language Detector
-  languageDetector: LanguageDetector
->>>>>>> 96140423
 }
 
 /**
@@ -452,7 +444,6 @@
   _cleanupListeners(): void
 }
 
-<<<<<<< HEAD
 /* -------------------------------------------------------------------------- */
 /*                               Content Adapter                              */
 /* -------------------------------------------------------------------------- */
@@ -1036,7 +1027,7 @@
 export type { BasePlugin } from '@renderer/core/services/plugins/plugin'
 export type { ContentAdapter } from '@renderer/core/services/content-adapter/content-adapter'
 export type { MetadataScraper } from '@renderer/core/services/metadata-scraper/metadata-scraper'
-=======
+
 export type { BasePlugin } from '@renderer/core/services/plugins/plugin'
 
 /* -------------------------------------------------------------------------- */
@@ -1206,5 +1197,4 @@
   isCloudService?: boolean
 }
 
-export type { BaseSubtitleEngine } from '@renderer/core/services/subtitle-generation/subtitle-engine' 
->>>>>>> 96140423
+export type { BaseSubtitleEngine } from '@renderer/core/services/subtitle-generation/subtitle-engine' 